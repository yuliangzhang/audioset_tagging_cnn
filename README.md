--- conflicted
+++ resolved
@@ -125,13 +125,9 @@
 The code of the graphical interface demo is available at https://github.com/yinkalario/General-Purpose-Sound-Recognition-Demo
 
 ## Cite
-<<<<<<< HEAD
 [1] Qiuqiang Kong, Yin Cao, Turab Iqbal, Yuxuan Wang, Wenwu Wang, Mark D. Plumbley. "PANNs: Large-Scale Pretrained Audio Neural Networks for Audio Pattern Recognition." arXiv preprint arXiv:1912.10211 (2019).
-=======
-[1] Kong, Qiuqiang, Changsong Yu, Yong Xu, Turab Iqbal, Wenwu Wang, and Mark D. Plumbley. "Weakly Labelled AudioSet Tagging With Attention Neural Networks." IEEE/ACM Transactions on Audio, Speech, and Language Processing 27, no. 11 (2019): 1791-1802.
 
 ## External links
 Other work on music transfer learning includes: <br>
 https://github.com/jordipons/sklearn-audio-transfer-learning <br>
 https://github.com/keunwoochoi/transfer_learning_music
->>>>>>> 24113ce1
